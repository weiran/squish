--- conflicted
+++ resolved
@@ -123,24 +123,15 @@
     fi
     
     echo "⚡ Building optimized release (development)..."
-<<<<<<< HEAD
     echo "Building console application..."
-=======
-    echo "Building Console application..."
->>>>>>> 8700a23e
     dotnet build $CONSOLE_PROJECT -c Release
     echo "Building UI application..."
     dotnet build $UI_PROJECT -c Release
     
     echo ""
     echo "✅ Development build complete!"
-<<<<<<< HEAD
     echo "📂 Console executable location: Squish.Console/bin/Release/net9.0/squish"
     echo "📂 UI executable location: Squish.UI/bin/Release/net9.0/Squish.UI"
-=======
-    echo "📂 Console app: Squish.Console/bin/Release/net9.0/squish"
-    echo "📂 UI app: Squish.UI/bin/Release/net9.0/Squish.UI"
->>>>>>> 8700a23e
     echo ""
     echo "🚀 Ready to run locally!"
     exit 0
@@ -187,7 +178,6 @@
     read -r icon description <<< "$(get_platform_info "$platform")"
     echo "$icon Building for $description..."
     
-<<<<<<< HEAD
     # Build console application
     echo "  Building console application..."
     dotnet publish $CONSOLE_PROJECT $COMMON_ARGS -r "$platform" -o "publish/$platform/console"
@@ -219,16 +209,6 @@
     # Clean up subdirectories
     rm -rf "publish/$platform/console" "publish/$platform/ui"
     
-=======
-    # Build Console application
-    echo "  Building Console app..."
-    dotnet publish $CONSOLE_PROJECT $COMMON_ARGS -r "$platform" -o "publish/$platform/console"
-    
-    # Build UI application
-    echo "  Building UI app..."
-    dotnet publish $UI_PROJECT $COMMON_ARGS -r "$platform" -o "publish/$platform/ui"
-    
->>>>>>> 8700a23e
     echo "✅ $description build complete"
     echo ""
 done
@@ -238,19 +218,11 @@
 for platform in "${PLATFORMS[@]}"; do
     case $platform in
         osx-x64|osx-arm64|linux-x64|linux-arm64)
-<<<<<<< HEAD
             if [ -f "publish/$platform/squish-console" ]; then
                 chmod +x "publish/$platform/squish-console"
             fi
             if [ -f "publish/$platform/Squish" ]; then
                 chmod +x "publish/$platform/Squish"
-=======
-            if [ -f "publish/$platform/console/squish" ]; then
-                chmod +x "publish/$platform/console/squish"
-            fi
-            if [ -f "publish/$platform/ui/Squish.UI" ]; then
-                chmod +x "publish/$platform/ui/Squish.UI"
->>>>>>> 8700a23e
             fi
             ;;
     esac
@@ -267,21 +239,6 @@
     # Console app paths
     case $platform in
         win-x64|win-arm64)
-            if [ -f "publish/$platform/console/squish.exe" ]; then
-                echo "   • $description Console: publish/$platform/console/squish.exe"
-            fi
-            ;;
-        *)
-            if [ -f "publish/$platform/console/squish" ]; then
-                echo "   • $description Console: publish/$platform/console/squish"
-            fi
-            ;;
-    esac
-    
-    # UI app paths
-    case $platform in
-        win-x64|win-arm64)
-<<<<<<< HEAD
             if [ -f "publish/$platform/squish-console.exe" ]; then
                 echo "   • $description Console: publish/$platform/squish-console.exe"
             fi
@@ -295,15 +252,6 @@
             fi
             if [ -f "publish/$platform/Squish" ]; then
                 echo "   • $description UI: publish/$platform/Squish"
-=======
-            if [ -f "publish/$platform/ui/Squish.UI.exe" ]; then
-                echo "   • $description UI: publish/$platform/ui/Squish.UI.exe"
-            fi
-            ;;
-        *)
-            if [ -f "publish/$platform/ui/Squish.UI" ]; then
-                echo "   • $description UI: publish/$platform/ui/Squish.UI"
->>>>>>> 8700a23e
             fi
             ;;
     esac
@@ -321,23 +269,6 @@
     # Console app sizes
     case $platform in
         win-x64|win-arm64)
-            if [ -f "publish/$platform/console/squish.exe" ]; then
-                echo -n "   $description Console: "
-                ls -lh "publish/$platform/console/squish.exe" | awk '{print $5}'
-            fi
-            ;;
-        *)
-            if [ -f "publish/$platform/console/squish" ]; then
-                echo -n "   $description Console: "
-                ls -lh "publish/$platform/console/squish" | awk '{print $5}'
-            fi
-            ;;
-    esac
-    
-    # UI app sizes
-    case $platform in
-        win-x64|win-arm64)
-<<<<<<< HEAD
             if [ -f "publish/$platform/squish-console.exe" ]; then
                 echo -n "   $description Console: "
                 ls -lh "publish/$platform/squish-console.exe" | awk '{print $5}'
@@ -355,17 +286,6 @@
             if [ -f "publish/$platform/Squish" ]; then
                 echo -n "   $description UI: "
                 ls -lh "publish/$platform/Squish" | awk '{print $5}'
-=======
-            if [ -f "publish/$platform/ui/Squish.UI.exe" ]; then
-                echo -n "   $description UI: "
-                ls -lh "publish/$platform/ui/Squish.UI.exe" | awk '{print $5}'
-            fi
-            ;;
-        *)
-            if [ -f "publish/$platform/ui/Squish.UI" ]; then
-                echo -n "   $description UI: "
-                ls -lh "publish/$platform/ui/Squish.UI" | awk '{print $5}'
->>>>>>> 8700a23e
             fi
             ;;
     esac
