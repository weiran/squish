# Unified build script for Squish - creates self-contained executables
# This script builds both the Squish console and UI applications with embedded .NET runtime
# so users don't need to install .NET separately.
#
# Usage:
#   .\build_fixed.ps1                 # Build for current platform only (default)
#   .\build_fixed.ps1 -All            # Build for all supported platforms
#   .\build_fixed.ps1 -Dev            # Fast development build (current platform, no publish)
#   .\build_fixed.ps1 win             # Build for Windows (both x64 and ARM64)
#   .\build_fixed.ps1 macos           # Build for macOS (both x64 and ARM64) 
#   .\build_fixed.ps1 linux           # Build for Linux (both x64 and ARM64)
#   .\build_fixed.ps1 win,linux       # Build for multiple platform families
#   .\build_fixed.ps1 win-x64         # Build for Windows x64 specifically
#   .\build_fixed.ps1 osx-arm64       # Build for macOS ARM64 specifically
#   .\build_fixed.ps1 linux-arm64     # Build for Linux ARM64 specifically

param(
    [string[]]$Platforms = @(),
    [switch]$All,
    [switch]$Dev
)

$ErrorActionPreference = "Stop"

# Detect current platform
function Get-CurrentPlatform {
    $os = [System.Environment]::OSVersion.Platform
    $arch = [System.Runtime.InteropServices.RuntimeInformation]::ProcessArchitecture
    
    if ($os -eq "Win32NT") {
        switch ($arch) {
            "X64" { return "win-x64" }
            "Arm64" { return "win-arm64" }
            default { return "win-x64" }
        }
    } elseif ($os -eq "Unix") {
        if ($IsLinux) {
            switch ($arch) {
                "X64" { return "linux-x64" }
                "Arm64" { return "linux-arm64" }
                default { return "linux-x64" }
            }
        } elseif ($IsMacOS) {
            switch ($arch) {
                "X64" { return "osx-x64" }
                "Arm64" { return "osx-arm64" }
                default { return "osx-x64" }
            }
        }
    }
    return "win-x64"  # fallback
}

# All supported platforms (64-bit and ARM only)
$AllSupportedPlatforms = @("win-x64", "win-arm64", "osx-x64", "osx-arm64", "linux-x64", "linux-arm64")

# Parse platform arguments
$BuildPlatforms = @()

if ($All) {
    $BuildPlatforms = $AllSupportedPlatforms
    Write-Host "Building Squish for all supported platforms..." -ForegroundColor Green
} elseif ($Dev) {
    $CurrentPlatform = Get-CurrentPlatform
    $BuildPlatforms = @($CurrentPlatform)
    Write-Host "Fast development build for current platform: $CurrentPlatform" -ForegroundColor Green
} elseif ($Platforms.Count -eq 0) {
    # Default: build for current platform only
    $CurrentPlatform = Get-CurrentPlatform
    $BuildPlatforms = @($CurrentPlatform)
    Write-Host "Building Squish for current platform: $CurrentPlatform" -ForegroundColor Green
} else {
    # Parse platform arguments
    foreach ($arg in $Platforms) {
        switch ($arg) {
            { $_ -in @("win", "windows") } { $BuildPlatforms += @("win-x64", "win-arm64") }
            { $_ -in @("macos", "osx") } { $BuildPlatforms += @("osx-x64", "osx-arm64") }
            "linux" { $BuildPlatforms += @("linux-x64", "linux-arm64") }
            { $_ -in @("win-x64", "win-arm64", "osx-x64", "osx-arm64", "linux-x64", "linux-arm64") } { $BuildPlatforms += $_ }
            default {
                Write-Host "Unknown platform: $arg" -ForegroundColor Red
                Write-Host "Valid platforms:" -ForegroundColor White
                Write-Host "  Platform families: win, macos, linux" -ForegroundColor White
                Write-Host "  Specific targets: win-x64, win-arm64, osx-x64, osx-arm64, linux-x64, linux-arm64" -ForegroundColor White
                Write-Host "  Special options: -All, -Dev" -ForegroundColor White
                exit 1
            }
        }
    }
    
    if ($BuildPlatforms.Count -eq 0) {
        Write-Host "No valid platforms specified" -ForegroundColor Red
        exit 1
    }
    
    Write-Host "Building Squish for platforms: $($BuildPlatforms -join ', ')" -ForegroundColor Green
}
Write-Host ""

# Handle development vs publish builds
$ConsoleProject = "Squish.Console/Squish.Console.csproj"
$UIProject = "Squish.UI/Squish.UI.csproj"

if ($Dev) {
    # Fast development build - just compile, no publish
    if ((Test-Path "Squish.Console/bin") -or (Test-Path "Squish.Console/obj") -or (Test-Path "Squish.UI/bin") -or (Test-Path "Squish.UI/obj")) {
<<<<<<< HEAD
        Write-Host "🧹 Cleaning previous development builds..." -ForegroundColor Yellow
=======
        Write-Host "Cleaning previous development builds..." -ForegroundColor Yellow
>>>>>>> 8700a23e
        if (Test-Path "Squish.Console/bin") { Remove-Item -Recurse -Force "Squish.Console/bin" }
        if (Test-Path "Squish.Console/obj") { Remove-Item -Recurse -Force "Squish.Console/obj" }
        if (Test-Path "Squish.UI/bin") { Remove-Item -Recurse -Force "Squish.UI/bin" }
        if (Test-Path "Squish.UI/obj") { Remove-Item -Recurse -Force "Squish.UI/obj" }
        if (Test-Path "Squish.Core/bin") { Remove-Item -Recurse -Force "Squish.Core/bin" }
        if (Test-Path "Squish.Core/obj") { Remove-Item -Recurse -Force "Squish.Core/obj" }
    }
    
<<<<<<< HEAD
    Write-Host "⚡ Building optimized release (development)..." -ForegroundColor Cyan
    Write-Host "Building console application..." -ForegroundColor Cyan
    dotnet build $ConsoleProject -c Release
    Write-Host "Building UI application..." -ForegroundColor Cyan
    dotnet build $UIProject -c Release
    
    Write-Host ""
    Write-Host "✅ Development build complete!" -ForegroundColor Green
    Write-Host "📂 Console executable location: Squish.Console/bin/Release/net9.0/squish" -ForegroundColor White
    Write-Host "📂 UI executable location: Squish.UI/bin/Release/net9.0/Squish.UI" -ForegroundColor White
=======
    Write-Host "Building optimized release (development)..." -ForegroundColor Cyan
    Write-Host "Building Console application..." -ForegroundColor White
    dotnet build $ConsoleProject -c Release
    Write-Host "Building UI application..." -ForegroundColor White
    dotnet build $UIProject -c Release
    
    Write-Host ""
    Write-Host "Development build complete!" -ForegroundColor Green
    Write-Host "Console app: Squish.Console/bin/Release/net9.0/squish" -ForegroundColor White
    Write-Host "UI app: Squish.UI/bin/Release/net9.0/Squish.UI" -ForegroundColor White
>>>>>>> 8700a23e
    Write-Host ""
    Write-Host "Ready to run locally!" -ForegroundColor Green
    exit 0
}

# Production publish builds
if (Test-Path "publish") {
    Write-Host "Cleaning previous builds..." -ForegroundColor Yellow
    Remove-Item -Recurse -Force "publish"
}

# Create publish directory
New-Item -ItemType Directory -Path "publish" -Force | Out-Null

# Common publish arguments
$CommonArgs = @("-c", "Release", "--self-contained", "true", "-p:PublishSingleFile=true", "-p:PublishTrimmed=true")

# Function to get platform display info
function Get-PlatformInfo {
    param($Platform)
    switch ($Platform) {
        "win-x64" { return @{ Icon = "[WIN]"; Description = "Windows x64" } }
        "win-arm64" { return @{ Icon = "[WIN]"; Description = "Windows ARM64" } }
        "osx-x64" { return @{ Icon = "[MAC]"; Description = "macOS x64 (Intel)" } }
        "osx-arm64" { return @{ Icon = "[MAC]"; Description = "macOS ARM64 (Apple Silicon)" } }
        "linux-x64" { return @{ Icon = "[LNX]"; Description = "Linux x64" } }
        "linux-arm64" { return @{ Icon = "[LNX]"; Description = "Linux ARM64" } }
    }
}

# Build for each specified platform
foreach ($platform in $BuildPlatforms) {
    $info = Get-PlatformInfo $platform
    Write-Host "$($info.Icon) Building for $($info.Description)..." -ForegroundColor Cyan
    
<<<<<<< HEAD
    # Build console application
    Write-Host "  Building console application..." -ForegroundColor Cyan
    dotnet publish $ConsoleProject @CommonArgs -r $platform -o "publish/$platform/console"
    
    # Build UI application with custom name
    Write-Host "  Building UI application (Squish)..." -ForegroundColor Cyan
    dotnet publish $UIProject @CommonArgs -r $platform -o "publish/$platform/ui"
    
    # Move executables to platform root and rename appropriately
    if ($platform -like "win-*") {
        if (Test-Path "publish/$platform/console/squish.exe") {
            Move-Item "publish/$platform/console/squish.exe" "publish/$platform/squish-console.exe" -Force
        }
        if (Test-Path "publish/$platform/ui/Squish.UI.exe") {
            Move-Item "publish/$platform/ui/Squish.UI.exe" "publish/$platform/Squish.exe" -Force
        }
    } else {
        if (Test-Path "publish/$platform/console/squish") {
            Move-Item "publish/$platform/console/squish" "publish/$platform/squish-console" -Force
        }
        if (Test-Path "publish/$platform/ui/Squish.UI") {
            Move-Item "publish/$platform/ui/Squish.UI" "publish/$platform/Squish" -Force
        }
    }
    
    # Clean up subdirectories
    if (Test-Path "publish/$platform/console") { Remove-Item -Recurse -Force "publish/$platform/console" }
    if (Test-Path "publish/$platform/ui") { Remove-Item -Recurse -Force "publish/$platform/ui" }
    
    Write-Host "✅ $($info.Description) build complete" -ForegroundColor Green
=======
    # Build Console application
    Write-Host "  Building Console app..." -ForegroundColor White
    dotnet publish $ConsoleProject @CommonArgs -r $platform -o "publish/$platform/console"
    
    # Build UI application
    Write-Host "  Building UI app..." -ForegroundColor White
    dotnet publish $UIProject @CommonArgs -r $platform -o "publish/$platform/ui"
    
    Write-Host "$($info.Description) build complete" -ForegroundColor Green
>>>>>>> 8700a23e
    Write-Host ""
}

# Display build results
Write-Host "All builds completed successfully!" -ForegroundColor Green
Write-Host ""
Write-Host "Executables created in:" -ForegroundColor White

foreach ($platform in $BuildPlatforms) {
    $info = Get-PlatformInfo $platform
<<<<<<< HEAD
    if ($platform -like "win-*") {
        $consoleExe = "publish/$platform/squish-console.exe"
        $uiExe = "publish/$platform/Squish.exe"
        if (Test-Path $consoleExe) {
            Write-Host "   • $($info.Description) Console: $consoleExe" -ForegroundColor Gray
        }
        if (Test-Path $uiExe) {
            Write-Host "   • $($info.Description) UI: $uiExe" -ForegroundColor Gray
        }
    } else {
        $consoleExe = "publish/$platform/squish-console"
        $uiExe = "publish/$platform/Squish"
        if (Test-Path $consoleExe) {
            Write-Host "   • $($info.Description) Console: $consoleExe" -ForegroundColor Gray
        }
        if (Test-Path $uiExe) {
            Write-Host "   • $($info.Description) UI: $uiExe" -ForegroundColor Gray
        }
=======
    
    # Console app paths
    $consoleExePath = if ($platform -like "win-*") { "publish/$platform/console/squish.exe" } else { "publish/$platform/console/squish" }
    if (Test-Path $consoleExePath) {
        Write-Host "   * $($info.Description) Console: $consoleExePath" -ForegroundColor Gray
    }
    
    # UI app paths  
    $uiExePath = if ($platform -like "win-*") { "publish/$platform/ui/Squish.UI.exe" } else { "publish/$platform/ui/Squish.UI" }
    if (Test-Path $uiExePath) {
        Write-Host "   * $($info.Description) UI: $uiExePath" -ForegroundColor Gray
>>>>>>> 8700a23e
    }
}

Write-Host ""
Write-Host "Info: These executables include the .NET runtime and can run without installing .NET" -ForegroundColor Yellow
Write-Host ""

# Show file sizes
Write-Host "Executable sizes:" -ForegroundColor White

foreach ($platform in $BuildPlatforms) {
    $info = Get-PlatformInfo $platform
<<<<<<< HEAD
    if ($platform -like "win-*") {
        $consoleExe = "publish/$platform/squish-console.exe"
        $uiExe = "publish/$platform/Squish.exe"
        
        if (Test-Path $consoleExe) {
            $size = (Get-Item $consoleExe).Length
            $sizeStr = if ($size -gt 1MB) { "{0:N1} MB" -f ($size / 1MB) } else { "{0:N1} KB" -f ($size / 1KB) }
            Write-Host "   $($info.Description) Console: $sizeStr" -ForegroundColor Gray
        }
        
        if (Test-Path $uiExe) {
            $size = (Get-Item $uiExe).Length
            $sizeStr = if ($size -gt 1MB) { "{0:N1} MB" -f ($size / 1MB) } else { "{0:N1} KB" -f ($size / 1KB) }
            Write-Host "   $($info.Description) UI: $sizeStr" -ForegroundColor Gray
        }
    } else {
        $consoleExe = "publish/$platform/squish-console"
        $uiExe = "publish/$platform/Squish"
        
        if (Test-Path $consoleExe) {
            $size = (Get-Item $consoleExe).Length
            $sizeStr = if ($size -gt 1MB) { "{0:N1} MB" -f ($size / 1MB) } else { "{0:N1} KB" -f ($size / 1KB) }
            Write-Host "   $($info.Description) Console: $sizeStr" -ForegroundColor Gray
        }
        
        if (Test-Path $uiExe) {
            $size = (Get-Item $uiExe).Length
            $sizeStr = if ($size -gt 1MB) { "{0:N1} MB" -f ($size / 1MB) } else { "{0:N1} KB" -f ($size / 1KB) }
            Write-Host "   $($info.Description) UI: $sizeStr" -ForegroundColor Gray
        }
=======
    
    # Console app
    $consoleExePath = if ($platform -like "win-*") { "publish/$platform/console/squish.exe" } else { "publish/$platform/console/squish" }
    if (Test-Path $consoleExePath) {
        $size = (Get-Item $consoleExePath).Length
        $sizeStr = if ($size -gt 1MB) { "{0:N1} MB" -f ($size / 1MB) } else { "{0:N1} KB" -f ($size / 1KB) }
        Write-Host "   $($info.Description) Console: $sizeStr" -ForegroundColor Gray
    }
    
    # UI app
    $uiExePath = if ($platform -like "win-*") { "publish/$platform/ui/Squish.UI.exe" } else { "publish/$platform/ui/Squish.UI" }
    if (Test-Path $uiExePath) {
        $size = (Get-Item $uiExePath).Length
        $sizeStr = if ($size -gt 1MB) { "{0:N1} MB" -f ($size / 1MB) } else { "{0:N1} KB" -f ($size / 1KB) }
        Write-Host "   $($info.Description) UI: $sizeStr" -ForegroundColor Gray
>>>>>>> 8700a23e
    }
}

Write-Host ""
Write-Host "Ready to distribute!" -ForegroundColor Green<|MERGE_RESOLUTION|>--- conflicted
+++ resolved
@@ -104,11 +104,7 @@
 if ($Dev) {
     # Fast development build - just compile, no publish
     if ((Test-Path "Squish.Console/bin") -or (Test-Path "Squish.Console/obj") -or (Test-Path "Squish.UI/bin") -or (Test-Path "Squish.UI/obj")) {
-<<<<<<< HEAD
         Write-Host "🧹 Cleaning previous development builds..." -ForegroundColor Yellow
-=======
-        Write-Host "Cleaning previous development builds..." -ForegroundColor Yellow
->>>>>>> 8700a23e
         if (Test-Path "Squish.Console/bin") { Remove-Item -Recurse -Force "Squish.Console/bin" }
         if (Test-Path "Squish.Console/obj") { Remove-Item -Recurse -Force "Squish.Console/obj" }
         if (Test-Path "Squish.UI/bin") { Remove-Item -Recurse -Force "Squish.UI/bin" }
@@ -117,7 +113,6 @@
         if (Test-Path "Squish.Core/obj") { Remove-Item -Recurse -Force "Squish.Core/obj" }
     }
     
-<<<<<<< HEAD
     Write-Host "⚡ Building optimized release (development)..." -ForegroundColor Cyan
     Write-Host "Building console application..." -ForegroundColor Cyan
     dotnet build $ConsoleProject -c Release
@@ -128,18 +123,6 @@
     Write-Host "✅ Development build complete!" -ForegroundColor Green
     Write-Host "📂 Console executable location: Squish.Console/bin/Release/net9.0/squish" -ForegroundColor White
     Write-Host "📂 UI executable location: Squish.UI/bin/Release/net9.0/Squish.UI" -ForegroundColor White
-=======
-    Write-Host "Building optimized release (development)..." -ForegroundColor Cyan
-    Write-Host "Building Console application..." -ForegroundColor White
-    dotnet build $ConsoleProject -c Release
-    Write-Host "Building UI application..." -ForegroundColor White
-    dotnet build $UIProject -c Release
-    
-    Write-Host ""
-    Write-Host "Development build complete!" -ForegroundColor Green
-    Write-Host "Console app: Squish.Console/bin/Release/net9.0/squish" -ForegroundColor White
-    Write-Host "UI app: Squish.UI/bin/Release/net9.0/Squish.UI" -ForegroundColor White
->>>>>>> 8700a23e
     Write-Host ""
     Write-Host "Ready to run locally!" -ForegroundColor Green
     exit 0
@@ -175,7 +158,6 @@
     $info = Get-PlatformInfo $platform
     Write-Host "$($info.Icon) Building for $($info.Description)..." -ForegroundColor Cyan
     
-<<<<<<< HEAD
     # Build console application
     Write-Host "  Building console application..." -ForegroundColor Cyan
     dotnet publish $ConsoleProject @CommonArgs -r $platform -o "publish/$platform/console"
@@ -206,17 +188,6 @@
     if (Test-Path "publish/$platform/ui") { Remove-Item -Recurse -Force "publish/$platform/ui" }
     
     Write-Host "✅ $($info.Description) build complete" -ForegroundColor Green
-=======
-    # Build Console application
-    Write-Host "  Building Console app..." -ForegroundColor White
-    dotnet publish $ConsoleProject @CommonArgs -r $platform -o "publish/$platform/console"
-    
-    # Build UI application
-    Write-Host "  Building UI app..." -ForegroundColor White
-    dotnet publish $UIProject @CommonArgs -r $platform -o "publish/$platform/ui"
-    
-    Write-Host "$($info.Description) build complete" -ForegroundColor Green
->>>>>>> 8700a23e
     Write-Host ""
 }
 
@@ -227,7 +198,6 @@
 
 foreach ($platform in $BuildPlatforms) {
     $info = Get-PlatformInfo $platform
-<<<<<<< HEAD
     if ($platform -like "win-*") {
         $consoleExe = "publish/$platform/squish-console.exe"
         $uiExe = "publish/$platform/Squish.exe"
@@ -246,19 +216,6 @@
         if (Test-Path $uiExe) {
             Write-Host "   • $($info.Description) UI: $uiExe" -ForegroundColor Gray
         }
-=======
-    
-    # Console app paths
-    $consoleExePath = if ($platform -like "win-*") { "publish/$platform/console/squish.exe" } else { "publish/$platform/console/squish" }
-    if (Test-Path $consoleExePath) {
-        Write-Host "   * $($info.Description) Console: $consoleExePath" -ForegroundColor Gray
-    }
-    
-    # UI app paths  
-    $uiExePath = if ($platform -like "win-*") { "publish/$platform/ui/Squish.UI.exe" } else { "publish/$platform/ui/Squish.UI" }
-    if (Test-Path $uiExePath) {
-        Write-Host "   * $($info.Description) UI: $uiExePath" -ForegroundColor Gray
->>>>>>> 8700a23e
     }
 }
 
@@ -271,7 +228,6 @@
 
 foreach ($platform in $BuildPlatforms) {
     $info = Get-PlatformInfo $platform
-<<<<<<< HEAD
     if ($platform -like "win-*") {
         $consoleExe = "publish/$platform/squish-console.exe"
         $uiExe = "publish/$platform/Squish.exe"
@@ -302,23 +258,6 @@
             $sizeStr = if ($size -gt 1MB) { "{0:N1} MB" -f ($size / 1MB) } else { "{0:N1} KB" -f ($size / 1KB) }
             Write-Host "   $($info.Description) UI: $sizeStr" -ForegroundColor Gray
         }
-=======
-    
-    # Console app
-    $consoleExePath = if ($platform -like "win-*") { "publish/$platform/console/squish.exe" } else { "publish/$platform/console/squish" }
-    if (Test-Path $consoleExePath) {
-        $size = (Get-Item $consoleExePath).Length
-        $sizeStr = if ($size -gt 1MB) { "{0:N1} MB" -f ($size / 1MB) } else { "{0:N1} KB" -f ($size / 1KB) }
-        Write-Host "   $($info.Description) Console: $sizeStr" -ForegroundColor Gray
-    }
-    
-    # UI app
-    $uiExePath = if ($platform -like "win-*") { "publish/$platform/ui/Squish.UI.exe" } else { "publish/$platform/ui/Squish.UI" }
-    if (Test-Path $uiExePath) {
-        $size = (Get-Item $uiExePath).Length
-        $sizeStr = if ($size -gt 1MB) { "{0:N1} MB" -f ($size / 1MB) } else { "{0:N1} KB" -f ($size / 1KB) }
-        Write-Host "   $($info.Description) UI: $sizeStr" -ForegroundColor Gray
->>>>>>> 8700a23e
     }
 }
 
